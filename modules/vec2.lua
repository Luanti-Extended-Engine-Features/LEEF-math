--- A 2 component vector.
-- @module vec2

local modules = (...):gsub('%.[^%.]+$', '') .. "."
local vec3    = require(modules .. "vec3")
local private = require(modules .. "_private_utils")
local acos    = math.acos
local atan2   = math.atan2
local sqrt    = math.sqrt
local cos     = math.cos
local sin     = math.sin
local vec2    = {}
local vec2_mt = {}

-- Private constructor.
local function new(x, y)
	return setmetatable({
		x = x or 0,
		y = y or 0
	}, vec2_mt)
end

-- Do the check to see if JIT is enabled. If so use the optimized FFI structs.
local status, ffi
if type(jit) == "table" and jit.status() then
	status, ffi = pcall(require, "ffi")
	if status then
		ffi.cdef "typedef struct { double x, y;} cpml_vec2;"
		new = ffi.typeof("cpml_vec2")
	end
end

--- Constants
-- @table vec2
-- @field unit_x X axis of rotation
-- @field unit_y Y axis of rotation
-- @field zero Empty vector
vec2.unit_x = new(1, 0)
vec2.unit_y = new(0, 1)
vec2.zero   = new(0, 0)

--- The public constructor.
-- @param x Can be of three types: </br>
-- number X component
-- table {x, y} or {x = x, y = y}
-- scalar to fill the vector eg. {x, x}
-- @tparam number y Y component
-- @treturn vec2 out
function vec2.new(x, y)
	-- number, number
	if x and y then
		assert(type(x) == "number", "new: Wrong argument type for x (<number> expected)")
		assert(type(y) == "number", "new: Wrong argument type for y (<number> expected)")

		return new(x, y)

	-- {x, y} or {x=x, y=y}
	elseif type(x) == "table" or type(x) == "cdata" then -- table in vanilla lua, cdata in luajit
		local xx, yy = x.x or x[1], x.y or x[2]
		assert(type(xx) == "number", "new: Wrong argument type for x (<number> expected)")
		assert(type(yy) == "number", "new: Wrong argument type for y (<number> expected)")

		return new(xx, yy)

	-- number
	elseif type(x) == "number" then
		return new(x, x)
	else
		return new()
	end
end

--- Convert point from polar to cartesian.
-- @tparam number radius Radius of the point
-- @tparam number theta Angle of the point (in radians)
-- @treturn vec2 out
function vec2.from_cartesian(radius, theta)
	return new(radius * cos(theta), radius * sin(theta))
end

--- Clone a vector.
-- @tparam vec2 a Vector to be cloned
-- @treturn vec2 out
function vec2.clone(a)
	return new(a.x, a.y)
end

--- Add two vectors.
-- @tparam vec2 a Left hand operand
-- @tparam vec2 b Right hand operand
-- @treturn vec2 out
function vec2.add(a, b)
	return new(
		a.x + b.x,
		a.y + b.y
	)
end

--- Subtract one vector from another.
-- @tparam vec2 a Left hand operand
-- @tparam vec2 b Right hand operand
-- @treturn vec2 out
function vec2.sub(a, b)
	return new(
		a.x - b.x,
		a.y - b.y
	)
end

--- Multiply a vector by another vector.
-- @tparam vec2 a Left hand operand
-- @tparam vec2 b Right hand operand
-- @treturn vec2 out
function vec2.mul(a, b)
	return new(
		a.x * b.x,
		a.y * b.y
	)
end

--- Divide a vector by another vector.
-- @tparam vec2 a Left hand operand
-- @tparam vec2 b Right hand operand
-- @treturn vec2 out
function vec2.div(a, b)
	return new(
		a.x / b.x,
		a.y / b.y
	)
end

--- Get the normal of a vector.
-- @tparam vec2 a Vector to normalize
-- @treturn vec2 out
function vec2.normalize(a)
	if a:is_zero() then
		return new()
	end
	return a:scale(1 / a:len())
end

--- Trim a vector to a given length.
-- @tparam vec2 a Vector to be trimmed
-- @tparam number len Length to trim the vector to
-- @treturn vec2 out
function vec2.trim(a, len)
	return a:normalize():scale(math.min(a:len(), len))
end

--- Get the cross product of two vectors.
-- @tparam vec2 a Left hand operand
-- @tparam vec2 b Right hand operand
-- @treturn number magnitude
function vec2.cross(a, b)
	return a.x * b.y - a.y * b.x
end

--- Get the dot product of two vectors.
-- @tparam vec2 a Left hand operand
-- @tparam vec2 b Right hand operand
-- @treturn number dot
function vec2.dot(a, b)
	return a.x * b.x + a.y * b.y
end

--- Get the length of a vector.
-- @tparam vec2 a Vector to get the length of
-- @treturn number len
function vec2.len(a)
	return sqrt(a.x * a.x + a.y * a.y)
end

--- Get the squared length of a vector.
-- @tparam vec2 a Vector to get the squared length of
-- @treturn number len
function vec2.len2(a)
	return a.x * a.x + a.y * a.y
end

--- Get the distance between two vectors.
-- @tparam vec2 a Left hand operand
-- @tparam vec2 b Right hand operand
-- @treturn number dist
function vec2.dist(a, b)
	local dx = a.x - b.x
	local dy = a.y - b.y
	return sqrt(dx * dx + dy * dy)
end

--- Get the squared distance between two vectors.
-- @tparam vec2 a Left hand operand
-- @tparam vec2 b Right hand operand
-- @treturn number dist
function vec2.dist2(a, b)
	local dx = a.x - b.x
	local dy = a.y - b.y
	return dx * dx + dy * dy
end

--- Scale a vector by a scalar.
-- @tparam vec2 a Left hand operand
-- @tparam number b Right hand operand
-- @treturn vec2 out
function vec2.scale(a, b)
	return new(
		a.x * b,
		a.y * b
	)
end

--- Rotate a vector.
-- @tparam vec2 a Vector to rotate
-- @tparam number phi Angle to rotate vector by (in radians)
-- @treturn vec2 out
function vec2.rotate(a, phi)
	local c = cos(phi)
	local s = sin(phi)
	return new(
		c * a.x - s * a.y,
		s * a.x + c * a.y
	)
end

--- Get the perpendicular vector of a vector.
-- @tparam vec2 a Vector to get perpendicular axes from
-- @treturn vec2 out
function vec2.perpendicular(a)
	return new(-a.y, a.x)
end

--- Angle from one vector to another.
-- @tparam vec2 a Vector
-- @tparam vec2 b Vector
-- @treturn number angle
function vec2.angle_to(a, b)
	if b then
		return atan2(a.y - b.y, a.x - b.x)
	end

	return atan2(a.y, a.x)
end

--- Angle between two vectors.
-- @tparam vec2 a Vector
-- @tparam vec2 b Vector
-- @treturn number angle
function vec2.angle_between(a, b)
	if b then
		if vec2.is_vec2(a) then
			return acos(a:dot(b) / (a:len() * b:len()))
		end

		return acos(vec3.dot(a, b) / (vec3.len(a) * vec3.len(b)))
	end

	return 0
end

--- Lerp between two vectors.
-- @tparam vec2 a Left hand operand
-- @tparam vec2 b Right hand operand
-- @tparam number s Step value
-- @treturn vec2 out
function vec2.lerp(a, b, s)
	return a + (b - a) * s
end

--- Unpack a vector into individual components.
-- @tparam vec2 a Vector to unpack
-- @treturn number x
-- @treturn number y
function vec2.unpack(a)
	return a.x, a.y
end

--- Return the component-wise minimum of two vectors.
-- @tparam vec2 a Left hand operand
-- @tparam vec2 b Right hand operand
-- @treturn vec2 A vector where each component is the lesser value for that component between the two given vectors.
function vec2.component_min(a, b)
	return new(math.min(a.x, b.x), math.min(a.y, b.y))
end

--- Return the component-wise maximum of two vectors.
-- @tparam vec2 a Left hand operand
-- @tparam vec2 b Right hand operand
-- @treturn vec2 A vector where each component is the lesser value for that component between the two given vectors.
function vec2.component_max(a, b)
	return new(math.max(a.x, b.x), math.max(a.y, b.y))
end


--- Return a boolean showing if a table is or is not a vec2.
-- @tparam vec2 a Vector to be tested
-- @treturn boolean is_vec2
function vec2.is_vec2(a)
	if type(a) == "cdata" then
		return ffi.istype("cpml_vec2", a)
	end

	return
		type(a)   == "table"  and
		type(a.x) == "number" and
		type(a.y) == "number"
end

--- Return a boolean showing if a table is or is not a zero vec2.
-- @tparam vec2 a Vector to be tested
-- @treturn boolean is_zero
function vec2.is_zero(a)
	return a.x == 0 and a.y == 0
end

--- Convert point from cartesian to polar.
-- @tparam vec2 a Vector to convert
-- @treturn number radius
-- @treturn number theta
function vec2.to_polar(a)
	local radius = sqrt(a.x^2 + a.y^2)
	local theta  = atan2(a.y, a.x)
	theta = theta > 0 and theta or theta + 2 * math.pi
	return radius, theta
end

<<<<<<< HEAD
-- Negate x axis only of vector.
-- @tparam vec2 a Vector to x-flip.
-- @treturn vec2 x-flipped vector
function vec2.flip_x(a)
	return vec2.new(-a.x, a.y)
end

-- Negate y axis only of vector.
-- @tparam vec2 a Vector to y-flip.
-- @treturn vec2 y-flipped vector
function vec2.flip_y(a)
	return vec2.new(a.x, -a.y)
=======
-- Round all components to nearest int (or other precision).
-- @tparam vec2 a Vector to round.
-- @tparam precision Digits after the decimal (round numebr if unspecified)
-- @treturn vec2 Rounded vector
function vec2.round(a, precision)
	return vec2.new(private.round(a.x, precision), private.round(a.y, precision))
>>>>>>> 6e1cf4be
end

--- Return a formatted string.
-- @tparam vec2 a Vector to be turned into a string
-- @treturn string formatted
function vec2.to_string(a)
	return string.format("(%+0.3f,%+0.3f)", a.x, a.y)
end

vec2_mt.__index    = vec2
vec2_mt.__tostring = vec2.to_string

function vec2_mt.__call(_, x, y)
	return vec2.new(x, y)
end

function vec2_mt.__unm(a)
	return new(-a.x, -a.y)
end

function vec2_mt.__eq(a, b)
	if not vec2.is_vec2(a) or not vec2.is_vec2(b) then
		return false
	end
	return a.x == b.x and a.y == b.y
end

function vec2_mt.__add(a, b)
	assert(vec2.is_vec2(a), "__add: Wrong argument type for left hand operand. (<cpml.vec2> expected)")
	assert(vec2.is_vec2(b), "__add: Wrong argument type for right hand operand. (<cpml.vec2> expected)")
	return a:add(b)
end

function vec2_mt.__sub(a, b)
	assert(vec2.is_vec2(a), "__add: Wrong argument type for left hand operand. (<cpml.vec2> expected)")
	assert(vec2.is_vec2(b), "__add: Wrong argument type for right hand operand. (<cpml.vec2> expected)")
	return a:sub(b)
end

function vec2_mt.__mul(a, b)
	assert(vec2.is_vec2(a), "__mul: Wrong argument type for left hand operand. (<cpml.vec2> expected)")
	assert(vec2.is_vec2(b) or type(b) == "number", "__mul: Wrong argument type for right hand operand. (<cpml.vec2> or <number> expected)")

	if vec2.is_vec2(b) then
		return a:mul(b)
	end

	return a:scale(b)
end

function vec2_mt.__div(a, b)
	assert(vec2.is_vec2(a), "__div: Wrong argument type for left hand operand. (<cpml.vec2> expected)")
	assert(vec2.is_vec2(b) or type(b) == "number", "__div: Wrong argument type for right hand operand. (<cpml.vec2> or <number> expected)")

	if vec2.is_vec2(b) then
		return a:div(b)
	end

	return a:scale(1 / b)
end

if status then
	xpcall(function() -- Allow this to silently fail; assume failure means someone messed with package.loaded
		ffi.metatype(new, vec2_mt)
	end, function() end)
end

return setmetatable({}, vec2_mt)<|MERGE_RESOLUTION|>--- conflicted
+++ resolved
@@ -322,27 +322,26 @@
 	return radius, theta
 end
 
-<<<<<<< HEAD
--- Negate x axis only of vector.
--- @tparam vec2 a Vector to x-flip.
--- @treturn vec2 x-flipped vector
-function vec2.flip_x(a)
-	return vec2.new(-a.x, a.y)
-end
-
--- Negate y axis only of vector.
--- @tparam vec2 a Vector to y-flip.
--- @treturn vec2 y-flipped vector
-function vec2.flip_y(a)
-	return vec2.new(a.x, -a.y)
-=======
 -- Round all components to nearest int (or other precision).
 -- @tparam vec2 a Vector to round.
 -- @tparam precision Digits after the decimal (round numebr if unspecified)
 -- @treturn vec2 Rounded vector
 function vec2.round(a, precision)
 	return vec2.new(private.round(a.x, precision), private.round(a.y, precision))
->>>>>>> 6e1cf4be
+end
+
+-- Negate x axis only of vector.
+-- @tparam vec2 a Vector to x-flip.
+-- @treturn vec2 x-flipped vector
+function vec2.flip_x(a)
+	return vec2.new(-a.x, a.y)
+end
+
+-- Negate y axis only of vector.
+-- @tparam vec2 a Vector to y-flip.
+-- @treturn vec2 y-flipped vector
+function vec2.flip_y(a)
+	return vec2.new(a.x, -a.y)
 end
 
 --- Return a formatted string.
